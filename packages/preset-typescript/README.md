# TypeScript preset for Storybook

One-line TypeScript configuration for Storybook.

## Basic usage

<<<<<<< HEAD
```
yarn add -D @storybook/preset-typescript ts-loader
```
=======
First, install this preset to your project.
>>>>>>> edb5f164

```sh
# Yarn
yarn add -D @storybook/preset-typescript react-docgen-typescript-loader ts-loader fork-ts-checker-webpack-plugin

# npm
npm install -D @storybook/preset-typescript react-docgen-typescript-loader ts-loader fork-ts-checker-webpack-plugin
```

Once installed, add this preset to the appropriate file:

- `./.storybook/main.js` (for Storybook 5.3.0 and newer)

  ```js
  module.exports = {
    addons: ['@storybook/preset-typescript']
  };
  ```

- `./.storybook/presets.js` (for all Storybook versions)

  ```js
  module.exports = ['@storybook/preset-typescript'];
  ```

## Advanced usage

<<<<<<< HEAD
You can pass configurations into the TypeScript or Docgen loaders using the `tsLoaderOptions` and `include` options in `.storybook/presets.js`, e.g.:
=======
You can pass configurations into the `TypeScript`, `Docgen` loaders or `ForkTsCheckerWebpackPlugin` using the `tsLoaderOptions`, `tsDocgenLoaderOptions`, `include` and `forkTsCheckerWebpackPluginOptions` options.
>>>>>>> edb5f164

```js
// ./storybook/main.js
const path = require('path');

<<<<<<< HEAD
module.exports = [
  {
    name: '@storybook/preset-typescript',
    options: {
      tsLoaderOptions: {
        configFile: path.resolve(__dirname, '../tsconfig.json'),
      },
      include: [path.resolve(__dirname, '../src')],
=======
module.exports = {
  addons: [
    {
      name: '@storybook/preset-typescript',
      options: {
        tsLoaderOptions: {
          configFile: path.resolve(__dirname, './tsconfig.json'),
        },
        tsDocgenLoaderOptions: {
          tsconfigPath: path.resolve(__dirname, './tsconfig.json'),
        },
        forkTsCheckerWebpackPluginOptions: {
          colors: false, // disables built-in colors in logger messages
        },
        include: [path.resolve(__dirname, '../src')],
      },
>>>>>>> edb5f164
    },
  ],
};
```

All available options are described in the [Options](#options) section.

You also can enable TypeScript transpilation on [manager](https://storybook.js.org/docs/addons/writing-addons/) side, by setting the `transpileManager` option to `true`, e.g.:

```js
// ./storybook/main.js
const path = require('path');

module.exports = {
  addons: [
    {
      name: '@storybook/preset-typescript',
      options: {
        transpileManager: true,
      },
    },
  ],
};
```

## Options

### tsLoaderOptions

Type: `Object`

#### Default value

```js
{
  transpileOnly: true,
};
```

[ts-loader](https://github.com/TypeStrong/ts-loader#loader-options) options. If set to `true` [fork-ts-checker-webpack-plugin](https://github.com/TypeStrong/fork-ts-checker-webpack-plugin) gets enabled automatically to run the separate process for type checking.

### tsDocgenLoaderOptions

Type: `Object`

#### Default value

```js
undefined;
```

[react-docgen-typescript-loader](https://github.com/strothj/react-docgen-typescript-loader#loader-options) options.

### forkTsCheckerWebpackPluginOptions

Type: `Object`

#### Default value

```js
undefined;
```

[fork-ts-checker-webpack-plugin](https://github.com/TypeStrong/fork-ts-checker-webpack-plugin#options) options. `transpileOnly` flag needs to be set to `true` in `tsLoaderOptions` to be able to set options for this webpack plugin.

### include

Type: [Rule condition](https://webpack.js.org/configuration/module/#rule-conditions)

#### Default value

```js
undefined;
```

[include rule](https://webpack.js.org/configuration/module/#ruleinclude) for `/\.tsx?$/`.

### transpileManager

Type: `Boolean`

#### Default value

```js
false;
```

Toggles TypeScript transpilation on [manager](https://storybook.js.org/docs/addons/writing-addons/) side.<|MERGE_RESOLUTION|>--- conflicted
+++ resolved
@@ -1,23 +1,21 @@
-# TypeScript preset for Storybook
+<h1>Storybook TypeScript preset</h1>
 
 One-line TypeScript configuration for Storybook.
 
-## Basic usage
+- [Installation](#installation)
+- [Advanced usage](#advanced-usage)
+- [Options](#options)
+  - [tsLoaderOptions](#tsloaderoptions)
+  - [forkTsCheckerWebpackPluginOptions](#forktscheckerwebpackpluginoptions)
+  - [include](#include)
+  - [transpileManager](#transpilemanager)
 
-<<<<<<< HEAD
+## Installation
+
+First, install this preset to your project.
+
 ```
-yarn add -D @storybook/preset-typescript ts-loader
-```
-=======
-First, install this preset to your project.
->>>>>>> edb5f164
-
-```sh
-# Yarn
-yarn add -D @storybook/preset-typescript react-docgen-typescript-loader ts-loader fork-ts-checker-webpack-plugin
-
-# npm
-npm install -D @storybook/preset-typescript react-docgen-typescript-loader ts-loader fork-ts-checker-webpack-plugin
+npm install -D @storybook/preset-typescript ts-loader fork-ts-checker-webpack-plugin # or yarn
 ```
 
 Once installed, add this preset to the appropriate file:
@@ -26,7 +24,7 @@
 
   ```js
   module.exports = {
-    addons: ['@storybook/preset-typescript']
+    addons: ['@storybook/preset-typescript'],
   };
   ```
 
@@ -38,51 +36,7 @@
 
 ## Advanced usage
 
-<<<<<<< HEAD
-You can pass configurations into the TypeScript or Docgen loaders using the `tsLoaderOptions` and `include` options in `.storybook/presets.js`, e.g.:
-=======
-You can pass configurations into the `TypeScript`, `Docgen` loaders or `ForkTsCheckerWebpackPlugin` using the `tsLoaderOptions`, `tsDocgenLoaderOptions`, `include` and `forkTsCheckerWebpackPluginOptions` options.
->>>>>>> edb5f164
-
-```js
-// ./storybook/main.js
-const path = require('path');
-
-<<<<<<< HEAD
-module.exports = [
-  {
-    name: '@storybook/preset-typescript',
-    options: {
-      tsLoaderOptions: {
-        configFile: path.resolve(__dirname, '../tsconfig.json'),
-      },
-      include: [path.resolve(__dirname, '../src')],
-=======
-module.exports = {
-  addons: [
-    {
-      name: '@storybook/preset-typescript',
-      options: {
-        tsLoaderOptions: {
-          configFile: path.resolve(__dirname, './tsconfig.json'),
-        },
-        tsDocgenLoaderOptions: {
-          tsconfigPath: path.resolve(__dirname, './tsconfig.json'),
-        },
-        forkTsCheckerWebpackPluginOptions: {
-          colors: false, // disables built-in colors in logger messages
-        },
-        include: [path.resolve(__dirname, '../src')],
-      },
->>>>>>> edb5f164
-    },
-  ],
-};
-```
-
-All available options are described in the [Options](#options) section.
-
-You also can enable TypeScript transpilation on [manager](https://storybook.js.org/docs/addons/writing-addons/) side, by setting the `transpileManager` option to `true`, e.g.:
+You can also pass extra configuration options to configure the preset. For example:
 
 ```js
 // ./storybook/main.js
@@ -93,6 +47,13 @@
     {
       name: '@storybook/preset-typescript',
       options: {
+        tsLoaderOptions: {
+          configFile: path.resolve(__dirname, './tsconfig.json'),
+        },
+        forkTsCheckerWebpackPluginOptions: {
+          colors: false, // disables built-in colors in logger messages
+        },
+        include: [path.resolve(__dirname, '../src')],
         transpileManager: true,
       },
     },
@@ -100,13 +61,15 @@
 };
 ```
 
+All available options are described in the [Options](#options) section below.
+
 ## Options
 
 ### tsLoaderOptions
 
 Type: `Object`
 
-#### Default value
+<h5>Default value</h5>
 
 ```js
 {
@@ -116,23 +79,11 @@
 
 [ts-loader](https://github.com/TypeStrong/ts-loader#loader-options) options. If set to `true` [fork-ts-checker-webpack-plugin](https://github.com/TypeStrong/fork-ts-checker-webpack-plugin) gets enabled automatically to run the separate process for type checking.
 
-### tsDocgenLoaderOptions
-
-Type: `Object`
-
-#### Default value
-
-```js
-undefined;
-```
-
-[react-docgen-typescript-loader](https://github.com/strothj/react-docgen-typescript-loader#loader-options) options.
-
 ### forkTsCheckerWebpackPluginOptions
 
 Type: `Object`
 
-#### Default value
+<h5>Default value</h5>
 
 ```js
 undefined;
@@ -144,7 +95,7 @@
 
 Type: [Rule condition](https://webpack.js.org/configuration/module/#rule-conditions)
 
-#### Default value
+<h5>Default value</h5>
 
 ```js
 undefined;
@@ -156,7 +107,7 @@
 
 Type: `Boolean`
 
-#### Default value
+<h5>Default value</h5>
 
 ```js
 false;
