--- conflicted
+++ resolved
@@ -1,14 +1,9 @@
 const ForkTsCheckerWebpackPlugin = require('fork-ts-checker-webpack-plugin');
 
 function webpack(webpackConfig = {}, options = {}) {
-<<<<<<< HEAD
-  const { module = {}, resolve = {} } = webpackConfig;
-  const { tsLoaderOptions, include } = options;
-=======
   const { module = {}, resolve = {}, plugins = [] } = webpackConfig;
   const {
     tsLoaderOptions = { transpileOnly: true },
-    tsDocgenLoaderOptions = {},
     forkTsCheckerWebpackPluginOptions,
     include,
   } = options;
@@ -26,39 +21,18 @@
         loader: require.resolve('ts-loader'),
         options: tsLoaderOptions,
       },
-      {
-        loader: require.resolve('react-docgen-typescript-loader'),
-        options: tsDocgenLoaderOptions,
-      },
     ],
   };
 
   if (include) {
     tsLoader.include = include;
   }
->>>>>>> edb5f164
 
   return {
     ...webpackConfig,
     module: {
       ...module,
-<<<<<<< HEAD
-      rules: [
-        ...(module.rules || []),
-        {
-          test: /\.tsx?$/,
-          use: [
-            {
-              loader: require.resolve('ts-loader'),
-              options: tsLoaderOptions,
-            },
-          ],
-          include,
-        },
-      ],
-=======
       rules: [...(module.rules || []), tsLoader],
->>>>>>> edb5f164
     },
     resolve: {
       ...resolve,
