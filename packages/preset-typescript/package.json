{
  "name": "@storybook/preset-typescript",
  "version": "1.1.0",
  "description": "TypeScript preset for Storybook",
  "license": "MIT",
  "main": "index.js",
  "homepage": "https://github.com/storybookjs/presets/tree/master/packages/preset-typescript",
  "bugs": {
    "url": "https://github.com/storybookjs/presets/issues"
  },
  "repository": {
    "type": "git",
    "url": "https://github.com/storybookjs/presets.git",
    "directory": "packages/preset-typescript"
  },
  "scripts": {
    "storybook": "start-storybook -p 8008"
  },
  "devDependencies": {
    "@babel/core": "^7.7.2",
    "@storybook/react": "^5.2.6",
    "@types/node": "^10.5.7",
    "@types/react": "^16.9.11",
    "@types/storybook__react": "^3.0.9",
    "@types/webpack": "^4.39.8",
    "babel-loader": "^8.0.2",
    "react": "^16.11.0",
    "react-docgen-typescript-loader": "^3.3.0",
    "react-dom": "^16.11.0",
    "ts-loader": "^6.2.1",
    "ts-node": "^7.0.0",
<<<<<<< HEAD
    "typescript": "^3.4.1"
=======
    "typescript": "^3.7.2"
>>>>>>> 1140ae64
  },
  "peerDependencies": {
    "@types/webpack": "*",
    "react-docgen-typescript-loader": "*",
    "ts-loader": "*",
    "typescript": "^3.4"
  }
}<|MERGE_RESOLUTION|>--- conflicted
+++ resolved
@@ -29,11 +29,7 @@
     "react-dom": "^16.11.0",
     "ts-loader": "^6.2.1",
     "ts-node": "^7.0.0",
-<<<<<<< HEAD
-    "typescript": "^3.4.1"
-=======
     "typescript": "^3.7.2"
->>>>>>> 1140ae64
   },
   "peerDependencies": {
     "@types/webpack": "*",
