const { resolve } = require('path');

module.exports = [
  {
    name: '@storybook/preset-typescript',
    options: {
<<<<<<< HEAD
      include: [path.resolve(__dirname)],
=======
      tsDocgenLoaderOptions: {
        tsconfigPath: resolve(__dirname, '../tsconfig.json'),
      },
      forkTsCheckerWebpackPluginOptions: {
        colors: false, // disables built-in colors in logger messages
      },
      include: [resolve(__dirname)],
>>>>>>> edb5f164
    },
  },
];<|MERGE_RESOLUTION|>--- conflicted
+++ resolved
@@ -4,17 +4,10 @@
   {
     name: '@storybook/preset-typescript',
     options: {
-<<<<<<< HEAD
-      include: [path.resolve(__dirname)],
-=======
-      tsDocgenLoaderOptions: {
-        tsconfigPath: resolve(__dirname, '../tsconfig.json'),
-      },
       forkTsCheckerWebpackPluginOptions: {
         colors: false, // disables built-in colors in logger messages
       },
       include: [resolve(__dirname)],
->>>>>>> edb5f164
     },
   },
 ];