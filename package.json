{
  "name": "@storybook/root",
  "version": "1.0.0",
  "private": true,
  "description": "Storybook presets for quick configuration of Storybook for specific use cases.",
  "license": "MIT",
  "bugs": {
    "url": "https://github.com/storybookjs/presets/issues"
  },
  "repository": {
    "type": "git",
    "url": "https://github.com/storybookjs/presets.git"
  },
  "engines": {
    "node": ">=10",
    "yarn": "^1.17.0"
  },
  "workspaces": [
    "examples/*",
    "packages/*"
  ],
  "scripts": {
    "lint": "yarn lint-code && yarn lint-style -c",
    "lint-code": "eslint '{examples,packages}/**/*.{js,ts,tsx}'",
    "lint-style": "yarn prettier '{examples,packages}/**/*.{js,ts,tsx,css,html,json,md,mdx,scss,yml}'",
    "test": "jest --passWithNoTests"
  },
  "husky": {
    "hooks": {
      "pre-commit": "lint-staged"
    }
  },
  "lint-staged": {
    "*.{js,ts,tsx}": [
      "eslint --fix",
      "prettier --write"
    ],
    "*.{css,html,json,md,mdx,scss,yml}": [
      "prettier --write"
    ]
  },
  "resolutions": {
    "babel-loader": "8.1.0"
  },
<<<<<<< HEAD
  "dependencies": {
    "@babel/core": "^7.12.13",
    "@typescript-eslint/eslint-plugin": "^2.24.0",
    "@typescript-eslint/parser": "^2.24.0",
    "babel-eslint": "10.1.0",
    "eslint": "^6.8.0",
    "eslint-config-airbnb": "^18.1.0",
    "eslint-config-prettier": "^6.10.0",
=======
  "devDependencies": {
    "@babel/core": "^7.12.13",
    "@types/webpack": "^4.41.26",
    "@typescript-eslint/eslint-plugin": "^4.15.0",
    "@typescript-eslint/parser": "^4.15.0",
    "eslint": "^7.19.0",
    "eslint-config-airbnb": "^18.2.1",
    "eslint-config-prettier": "^7.2.0",
>>>>>>> af08171f
    "eslint-import-resolver-ts": "^0.4.2",
    "eslint-plugin-import": "^2.22.1",
    "eslint-plugin-jest": "^24.1.3",
    "eslint-plugin-jsx-a11y": "^6.4.1",
    "eslint-plugin-react": "^7.22.0",
    "eslint-plugin-react-hooks": "^4.2.0",
    "husky": "^4.2.3",
    "jest": "26.6.0",
    "lint-staged": "^10.0.8",
    "prettier": "^2.0.5",
    "shelljs": "^0.8.2",
    "typescript": "^4.1.3",
    "webpack": "4.44.2"
  }
}<|MERGE_RESOLUTION|>--- conflicted
+++ resolved
@@ -42,16 +42,6 @@
   "resolutions": {
     "babel-loader": "8.1.0"
   },
-<<<<<<< HEAD
-  "dependencies": {
-    "@babel/core": "^7.12.13",
-    "@typescript-eslint/eslint-plugin": "^2.24.0",
-    "@typescript-eslint/parser": "^2.24.0",
-    "babel-eslint": "10.1.0",
-    "eslint": "^6.8.0",
-    "eslint-config-airbnb": "^18.1.0",
-    "eslint-config-prettier": "^6.10.0",
-=======
   "devDependencies": {
     "@babel/core": "^7.12.13",
     "@types/webpack": "^4.41.26",
@@ -60,7 +50,6 @@
     "eslint": "^7.19.0",
     "eslint-config-airbnb": "^18.2.1",
     "eslint-config-prettier": "^7.2.0",
->>>>>>> af08171f
     "eslint-import-resolver-ts": "^0.4.2",
     "eslint-plugin-import": "^2.22.1",
     "eslint-plugin-jest": "^24.1.3",
